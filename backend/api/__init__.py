--- conflicted
+++ resolved
@@ -1,11 +1,8 @@
 from flask import Blueprint, Flask, jsonify, make_response
-from .geojson import geojson_management
+from .geojson import geojson_management, geojson_bp
 from .templates import templates_bp
-<<<<<<< HEAD
 from .ai_merger import ai_merger_bp
-=======
 import os
->>>>>>> 581cd8f1
 
 from flask_cors import CORS
 from itsdangerous import URLSafeTimedSerializer
@@ -35,7 +32,7 @@
         return response
 
     # Register the blueprints
-    app.register_blueprint(geojson_management, url_prefix='/geojson')
+    app.register_blueprint(geojson_bp)
     app.register_blueprint(templates_bp)
     app.register_blueprint(ai_merger_bp)
 
